{-# LANGUAGE FlexibleContexts      #-}
{-# LANGUAGE FlexibleInstances     #-}
{-# LANGUAGE GADTs                 #-}
{-# LANGUAGE MultiParamTypeClasses #-}
{-# LANGUAGE TemplateHaskell       #-}
{-# LANGUAGE UndecidableInstances  #-}

-----------------------------------------------------------------------------
-- |
-- Module      :  Disco.AST.Surface
-- Copyright   :  (c) 2016 disco team (see LICENSE)
-- License     :  BSD-style (see LICENSE)
-- Maintainer  :  byorgey@gmail.com
--
-- Abstract syntax trees representing the surface syntax of the Disco
-- language.
--
-----------------------------------------------------------------------------

module Disco.AST.Surface
       ( -- * Modules
         Module(..), TopLevel(..)
         -- ** Documentation
       , Docs, DocMap, DocThing(..), Property
         -- ** Declarations
       , Decl(..), declName, isDefn

         -- * Terms
<<<<<<< HEAD
       , Side(..), UOp(..), BOp(..)
       , TyOp(..), Term(..)
=======
       , Side(..), UOp(..), BOp(..), Link(..)
       , Term(..)
>>>>>>> 29b2ea7e

         -- * Case expressions and patterns
       , Branch, Guards(..), Guard(..), Pattern(..)
       )
       where

import qualified Data.Map                as M

import           Unbound.LocallyNameless

import           Disco.Types

-- | A module is a list of declarations together with a collection of
--   documentation for top-level names.
data Module = Module [Decl] DocMap
  deriving Show

-- | A @TopLevel@ is either documentation (a 'DocThing') or a
--   declaration ('Decl').
data TopLevel = TLDoc DocThing | TLDecl Decl
  deriving Show

-- | Convenient synonym for a list of 'DocThing's.
type Docs = [DocThing]

-- | A 'DocMap' is a mapping from names to documentation.
type DocMap = M.Map (Name Term) Docs

-- | An item of documentation.
data DocThing
  = DocString     [String]      -- ^ A documentation string, i.e. a block of @||| text@ items
  | DocProperties [Property]    -- ^ A group of examples/properties of the form @!!! property@
  deriving Show

-- | A property is a universally quantified term of the form
--   @forall (v1 : T1) (v2 : T2). term@.
type Property = Bind [(Name Term, Type)] Term

-- | A declaration is either a type declaration or a definition.
data Decl where

  -- | A type declaration, @name : type@.
  DType :: Name Term -> Type -> Decl

  -- | A group of definition clauses of the form @name pat1 .. patn = term@. The
  --   patterns bind variables in the term. For example, @f n (x,y) =
  --   n*x + y@.
  DDefn :: Name Term -> [Bind [Pattern] Term] -> Decl
  deriving Show

-- | Get the name that a declaration is about.
declName :: Decl -> Name Term
declName (DType x _) = x
declName (DDefn x _) = x

-- | Check whether a declaration is a definition.
isDefn :: Decl -> Bool
isDefn DDefn{} = True
isDefn _       = False

-- | Injections into a sum type (@inl@ or @inr@) have a "side" (@L@ or @R@).
data Side = L | R
  deriving (Show, Eq, Enum)

-- | Unary operators.
data UOp = Neg   -- ^ Arithmetic negation (@-@)
         | Not   -- ^ Logical negation (@not@)
         | Fact  -- ^ Factorial (@!@)
         | Sqrt  -- ^ Integer square root (@sqrt@)
         | Lg    -- ^ Floor of base-2 logarithm (@lg@)
  deriving (Show, Eq)

-- | Binary operators.
data BOp = Add     -- ^ Addition (@+@)
         | Sub     -- ^ Subtraction (@-@)
         | Mul     -- ^ Multiplication (@*@)
         | Div     -- ^ Division (@/@)
         | Exp     -- ^ Exponentiation (@^@)
         | Eq      -- ^ Equality test (@==@)
         | Neq     -- ^ Not-equal (@/=@)
         | Lt      -- ^ Less than (@<@)
         | Gt      -- ^ Greater than (@>@)
         | Leq     -- ^ Less than or equal (@<=@)
         | Geq     -- ^ Greater than or equal (@>=@)
         | And     -- ^ Logical and (@&&@ / @and@)
         | Or      -- ^ Logical or (@||@ / @or@)
         | Mod     -- ^ Modulo (@mod@)
         | Divides -- ^ Divisibility test (@|@)
         | RelPm   -- ^ Relative primality test (@#@)
         | Binom   -- ^ Binomial coefficient (@binom@)
         | Cons    -- ^ List cons (@::@)
  deriving (Show, Eq)

-- | Type Operators
data TyOp = Enumerate -- List all values of a type
          | Count     -- Count how many values there are of a type
  deriving (Show, Eq)

-- | Terms.
data Term where

  -- | A variable.
  TVar   :: Name Term -> Term

  -- | The unit value, (), of type Unit.
  TUnit  :: Term

  -- | True or false.
  TBool  :: Bool -> Term

  -- | An anonymous function.
  TAbs   :: Bind (Name Term) Term -> Term

     -- Note, could add an optional type annotation to TAbs,
     -- problem is I don't know what would be a good concrete syntax!
     -- x : Int -> body  is tricky because when parsing the type,
     -- the -> looks like a type arrow.  Could perhaps require
     -- parens i.e.  (x : Int) -> body ?

  -- | Juxtaposition (can be either function application or
  --   multiplication).
  TJuxt  :: Term -> Term -> Term

  -- | An ordered pair, @(x,y)@.
  TPair  :: Term -> Term -> Term

  -- | An injection into a sum type.
  TInj   :: Side -> Term -> Term

  -- | A natural number.
  TNat   :: Integer -> Term

  -- | A nonnegative rational number, parsed as a decimal.
  TRat   :: Rational -> Term

  -- | An application of a unary operator.
  TUn    :: UOp -> Term -> Term

  -- | An application of a binary operator.
  TBin   :: BOp -> Term -> Term -> Term

<<<<<<< HEAD
  -- | An application of a type operator.
  TTyOp  :: TyOp -> Type -> Term
=======
  -- | A chained comparison.  Should contain only comparison
  --   operators.
  TChain :: Term -> [Link] -> Term
>>>>>>> 29b2ea7e

  -- | A literal list.
  TList :: [Term] -> Term

  -- | A (non-recursive) let expression, @let x = t1 in t2@.
  TLet   :: Bind (Name Term, Embed Term) Term -> Term

  -- | A case expression.
  TCase  :: [Branch] -> Term

  -- | Type ascription, @(term : type)@.
  TAscr  :: Term -> Type -> Term
  deriving Show

data Link where
  TLink :: BOp -> Term -> Link
  deriving Show

-- | A branch of a case is a list of guards with an accompanying term.
--   The guards scope over the term.  Additionally, each guard scopes
--   over subsequent guards.
type Branch = Bind Guards Term

-- | A list of guards.  Variables bound in each guard scope over
--   subsequent ones.
data Guards where

  -- | The empty list of guards, /i.e./ @otherwise@.
  GEmpty :: Guards

  -- | A single guard (@if@ or @when@) followed by more guards.
  GCons  :: Rebind Guard Guards -> Guards

  deriving Show

-- | A single guard in a branch: either an @if@ or a @when@.
data Guard where

  -- | Boolean guard (@if <test>@)
  GBool :: Embed Term -> Guard

  -- | Pattern guard (@when term = pat@)
  GPat  :: Embed Term -> Pattern -> Guard

  deriving Show

-- | Patterns.
data Pattern where

  -- | Variable pattern: matches anything and binds the variable.
  PVar  :: Name Term -> Pattern

  -- | Wildcard pattern @_@: matches anything.
  PWild :: Pattern

  -- | Unit pattern @()@: matches @()@.
  PUnit :: Pattern

  -- | Literal boolean pattern.
  PBool :: Bool -> Pattern

  -- | Pair pattern @(pat1, pat2)@.
  PPair :: Pattern -> Pattern -> Pattern

  -- | Injection pattern (@inl pat@ or @inr pat@).
  PInj  :: Side -> Pattern -> Pattern

  -- | Literal natural number pattern.
  PNat  :: Integer -> Pattern

  -- | Successor pattern, @S p@.
  PSucc :: Pattern -> Pattern

  -- | Cons pattern @p1 :: p2@.
  PCons :: Pattern -> Pattern -> Pattern

  -- | List pattern @[p1, .., pn]@.
  PList :: [Pattern] -> Pattern

  deriving Show
  -- TODO: figure out how to match on Z or Q!

<<<<<<< HEAD
derive [''Side, ''UOp, ''BOp, ''TyOp, ''Term, ''Guards, ''Guard, ''Pattern]
=======
derive [''Side, ''UOp, ''BOp, ''Term, ''Link, ''Guards, ''Guard, ''Pattern]
>>>>>>> 29b2ea7e

instance Alpha Rational   -- XXX orphan!
instance Alpha Side
instance Alpha UOp
instance Alpha BOp
<<<<<<< HEAD
instance Alpha TyOp
=======
instance Alpha Link
>>>>>>> 29b2ea7e
instance Alpha Term
instance Alpha Guards
instance Alpha Guard
instance Alpha Pattern

instance Subst Term Rational
instance Subst Term Type
instance Subst Term Guards
instance Subst Term Guard
instance Subst Term Pattern
instance Subst Term Side
instance Subst Term BOp
instance Subst Term UOp
<<<<<<< HEAD
instance Subst Term TyOp
=======
instance Subst Term Link
>>>>>>> 29b2ea7e
instance Subst Term Term where
  isvar (TVar x) = Just (SubstName x)
  isvar _ = Nothing<|MERGE_RESOLUTION|>--- conflicted
+++ resolved
@@ -26,13 +26,8 @@
        , Decl(..), declName, isDefn
 
          -- * Terms
-<<<<<<< HEAD
-       , Side(..), UOp(..), BOp(..)
+       , Side(..), UOp(..), BOp(..), Link(..)
        , TyOp(..), Term(..)
-=======
-       , Side(..), UOp(..), BOp(..), Link(..)
-       , Term(..)
->>>>>>> 29b2ea7e
 
          -- * Case expressions and patterns
        , Branch, Guards(..), Guard(..), Pattern(..)
@@ -174,14 +169,13 @@
   -- | An application of a binary operator.
   TBin   :: BOp -> Term -> Term -> Term
 
-<<<<<<< HEAD
   -- | An application of a type operator.
   TTyOp  :: TyOp -> Type -> Term
-=======
+
   -- | A chained comparison.  Should contain only comparison
   --   operators.
   TChain :: Term -> [Link] -> Term
->>>>>>> 29b2ea7e
+
 
   -- | A literal list.
   TList :: [Term] -> Term
@@ -264,21 +258,14 @@
   deriving Show
   -- TODO: figure out how to match on Z or Q!
 
-<<<<<<< HEAD
-derive [''Side, ''UOp, ''BOp, ''TyOp, ''Term, ''Guards, ''Guard, ''Pattern]
-=======
-derive [''Side, ''UOp, ''BOp, ''Term, ''Link, ''Guards, ''Guard, ''Pattern]
->>>>>>> 29b2ea7e
+derive [''Side, ''UOp, ''BOp, ''TyOp, ''Term, ''Link, ''Guards, ''Guard, ''Pattern]
 
 instance Alpha Rational   -- XXX orphan!
 instance Alpha Side
 instance Alpha UOp
 instance Alpha BOp
-<<<<<<< HEAD
 instance Alpha TyOp
-=======
 instance Alpha Link
->>>>>>> 29b2ea7e
 instance Alpha Term
 instance Alpha Guards
 instance Alpha Guard
@@ -292,11 +279,8 @@
 instance Subst Term Side
 instance Subst Term BOp
 instance Subst Term UOp
-<<<<<<< HEAD
 instance Subst Term TyOp
-=======
 instance Subst Term Link
->>>>>>> 29b2ea7e
 instance Subst Term Term where
   isvar (TVar x) = Just (SubstName x)
   isvar _ = Nothing