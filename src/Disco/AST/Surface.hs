<<<<<<< HEAD
{-# LANGUAGE ConstraintKinds       #-}
{-# LANGUAGE DataKinds             #-}
{-# LANGUAGE DeriveFoldable        #-}
{-# LANGUAGE DeriveFunctor         #-}
{-# LANGUAGE DeriveGeneric         #-}
{-# LANGUAGE DeriveTraversable     #-}
{-# LANGUAGE EmptyCase             #-}
{-# LANGUAGE FlexibleContexts      #-}
{-# LANGUAGE FlexibleInstances     #-}
{-# LANGUAGE GADTs                 #-}
{-# LANGUAGE MultiParamTypeClasses #-}
{-# LANGUAGE PatternSynonyms       #-}
{-# LANGUAGE StandaloneDeriving    #-}
{-# LANGUAGE TemplateHaskell       #-}
{-# LANGUAGE TypeFamilies          #-}
{-# LANGUAGE TypeOperators         #-}
{-# LANGUAGE UndecidableInstances  #-}
=======
{-# LANGUAGE FlexibleContexts     #-}
{-# LANGUAGE FlexibleInstances    #-}
{-# LANGUAGE GADTs                #-}
{-# LANGUAGE PatternSynonyms      #-}
{-# LANGUAGE StandaloneDeriving   #-}
{-# LANGUAGE TypeFamilies         #-}
{-# LANGUAGE UndecidableInstances #-}
>>>>>>> 8dcb3932

-----------------------------------------------------------------------------
-- |
-- Module      :  Disco.AST.Surface
-- Copyright   :  (c) 2016 disco team (see LICENSE)
-- License     :  BSD-style (see LICENSE)
-- Maintainer  :  byorgey@gmail.com
--
-- Abstract syntax trees representing the surface syntax of the Disco
-- language.
--
-----------------------------------------------------------------------------

module Disco.AST.Surface
       ( -- * Modules
         Module(..), TopLevel(..)
         -- ** Documentation
       , Docs, DocThing(..), Property
         -- ** Declarations
       , Decl(..), declName, isDefn

         -- * Terms
       , UD
       , Term
       , pattern TVar
       , pattern TUn
       , pattern TLet
       , pattern TParens
       , pattern TUnit
       , pattern TBool
       , pattern TNat
       , pattern TRat
       , pattern TAbs
       , pattern TApp
       , pattern TTup
       , pattern TInj
       , pattern TCase
       , pattern TBin
       , pattern TChain
       , pattern TTyOp
       , pattern TContainerComp
       , pattern TContainer
       , pattern TAscr
       , pattern TList
       , pattern TListComp

         -- ** Telescopes
       , Telescope(..), foldTelescope, mapTelescope, toTelescope, fromTelescope
         -- ** Expressions
       , Side(..)

       , Link
       , pattern TLink

       , Binding

         -- ** Lists
       , Qual
       , pattern QBind
       , pattern QGuard

<<<<<<< HEAD
       , Container(..)
=======
>>>>>>> 8dcb3932
       , Ellipsis(..)

         -- ** Case expressions and patterns
       , Branch

       , Guard
       , pattern GBool
       , pattern GPat

       , Pattern
       , pattern PVar
       , pattern PWild
       , pattern PUnit
       , pattern PBool
       , pattern PTup
       , pattern PInj
       , pattern PNat
       , pattern PSucc
       , pattern PCons
       , pattern PList
       , pattern Binding
       )
       where

import           Disco.AST.Generic
import           Disco.Context
import           Disco.Syntax.Operators
import           Disco.Types
import           Unbound.Generics.LocallyNameless

-- | The extension descriptor for Surface specific AST types.

data UD

-- | A module is a list of declarations together with a collection of
--   documentation for top-level names.
data Module = Module [Decl] (Ctx Term Docs)
deriving instance Forall_t Show  UD => Show Module

-- | A @TopLevel@ is either documentation (a 'DocThing') or a
--   declaration ('Decl').
data TopLevel = TLDoc DocThing | TLDecl Decl
deriving instance Forall_t Show  UD => Show TopLevel

-- | Convenient synonym for a list of 'DocThing's.
type Docs = [DocThing]

-- | An item of documentation.
data DocThing
  = DocString   [String]    -- ^ A documentation string, i.e. a block
                            --   of @||| text@ items
  | DocProperty Property    -- ^ An example/doctest/property of the
                            --   form @!!! forall (x1:ty1) ... . property@
deriving instance Forall_t Show  UD => Show DocThing

-- | A property is a universally quantified term of the form
--   @forall v1 : T1, v2 : T2. term@.
type Property = Property_ UD

-- | A declaration is either a type declaration or a definition.
data Decl where

  -- | A type declaration, @name : type@.
  DType :: Name Term -> Sigma -> Decl

  -- | A group of definition clauses of the form @name pat1 .. patn = term@. The
  --   patterns bind variables in the term. For example, @f n (x,y) =
  --   n*x + y@.
  DDefn :: Name Term -> [Bind [Pattern] Term] -> Decl

deriving instance Forall_t Show  UD => Show Decl

-- | Get the name that a declaration is about.
declName :: Decl -> Name Term
declName (DType x _) = x
declName (DDefn x _) = x

-- | Check whether a declaration is a definition.
isDefn :: Decl -> Bool
isDefn DDefn{} = True
isDefn _       = False

------------------------------------------------------------
-- Terms
------------------------------------------------------------
type Term = Term_ UD

type instance X_TVar UD = ()
type instance X_TLet UD = ()
type instance X_TParens UD = ()
type instance X_TUnit UD = ()
type instance X_TBool UD = ()
type instance X_TNat UD = ()
type instance X_TRat UD = ()
type instance X_TAbs UD = ()
type instance X_TApp UD = ()
type instance X_TInj UD = ()
type instance X_TCase UD = ()
type instance X_TUn UD = ()
type instance X_TBin UD = ()
type instance X_TChain UD = ()
type instance X_TTyop UD = ()
<<<<<<< HEAD
type instance X_TContainer UD = ()
type instance X_TContainerComp UD = ()
=======
type instance X_TList UD = ()
type instance X_TListComp UD = ()
>>>>>>> 8dcb3932
type instance X_TAscr UD = ()
type instance X_Term UD = ()
type instance X_TTup UD = ()

pattern TVar :: Name Term -> Term
pattern TVar name = TVar_ () name

pattern TUn :: UOp -> Term -> Term
pattern TUn uop term = TUn_ () uop term

pattern TLet :: Bind (Telescope Binding) Term -> Term
pattern TLet bind = TLet_ () bind

pattern TParens :: Term -> Term
pattern TParens term  = TParens_ () term

pattern TUnit :: Term
pattern TUnit = TUnit_ ()

pattern TBool :: Bool -> Term
pattern TBool bool = TBool_ () bool

pattern TNat  :: Integer -> Term
pattern TNat int = TNat_ () int

pattern TRat :: Rational -> Term
pattern TRat rat = TRat_ () rat

pattern TAbs :: Bind [(Name Term, Embed (Maybe Type))] Term -> Term
pattern TAbs bind = TAbs_ () bind

pattern TApp  :: Term -> Term -> Term
pattern TApp term1 term2 = TApp_ () term1 term2

pattern TTup :: [Term] -> Term
pattern TTup termlist = TTup_ () termlist

pattern TInj :: Side -> Term -> Term
pattern TInj side term = TInj_ () side term

pattern TCase :: [Branch] -> Term
pattern TCase branch = TCase_ () branch

pattern TBin :: BOp -> Term -> Term -> Term
pattern TBin bop term1 term2 = TBin_ () bop term1 term2

pattern TChain :: Term -> [Link] -> Term
pattern TChain term linklist = TChain_ () term linklist

pattern TTyOp :: TyOp -> Type -> Term
pattern TTyOp tyop ty = TTyOp_ () tyop ty

pattern TContainer :: Container -> [Term] -> Maybe (Ellipsis Term) -> Term
pattern TContainer c tl mets = TContainer_ () c tl mets

pattern TContainerComp :: Container -> Bind (Telescope Qual) Term -> Term
pattern TContainerComp c b = TContainerComp_ () c b

pattern TAscr :: Term -> Sigma -> Term
pattern TAscr term ty = TAscr_ () term ty

{-# COMPLETE TVar, TUn, TLet, TParens, TUnit, TBool, TNat, TRat,
             TAbs, TApp, TTup, TInj, TCase, TBin, TChain, TTyOp,
<<<<<<< HEAD
             TContainer, TContainerComp, TAscr #-}
=======
             TList, TListComp, TAscr #-}
>>>>>>> 8dcb3932

pattern TList :: [Term] -> Maybe (Ellipsis Term) -> Term
pattern TList ts e = TContainer_ () CList ts e

<<<<<<< HEAD
pattern TListComp :: Bind (Telescope Qual) Term -> Term
pattern TListComp x = TContainerComp_ () CList x

=======
>>>>>>> 8dcb3932
type Link = Link_ UD

type instance X_TLink UD = ()

pattern TLink :: BOp -> Term -> Link
pattern TLink bop term = TLink_ () bop term

{-# COMPLETE TLink #-}

type Qual = Qual_ UD

type instance X_QBind UD = ()
type instance X_QGuard UD = ()

pattern QBind :: Name Term -> Embed Term -> Qual
pattern QBind namet embedt = QBind_ () namet embedt

pattern QGuard :: Embed Term -> Qual
pattern QGuard embedt = QGuard_ () embedt

{-# COMPLETE QBind, QGuard #-}

type Binding = Binding_ UD

<<<<<<< HEAD
pattern Binding :: (Maybe Type) -> Name Term -> Embed Term -> Binding
=======
type Binding = Binding_ UD

pattern Binding :: Maybe (Embed Sigma) -> Name Term -> Embed Term -> Binding
>>>>>>> 8dcb3932
pattern Binding m b n = Binding_ m b n

{-# COMPLETE Binding #-}

type Branch = Branch_ UD

type Guard = Guard_ UD

type instance X_GBool UD = ()
type instance X_GPat UD = ()

pattern GBool :: Embed Term -> Guard
pattern GBool embedt = GBool_ () embedt

pattern GPat :: Embed Term -> Pattern -> Guard
pattern GPat embedt pat = GPat_ () embedt pat

{-# COMPLETE GBool, GPat #-}

type Pattern = Pattern_ UD

type instance X_PVar UD = ()
type instance X_PWild UD = ()
type instance X_PUnit UD = ()
type instance X_PBool UD = ()
type instance X_PTup UD = ()
type instance X_PInj UD = ()
type instance X_PNat UD = ()
type instance X_PSucc UD = ()
type instance X_PCons UD = ()
type instance X_PList UD = ()

pattern PVar :: Name Term -> Pattern
pattern PVar name = PVar_ () name

pattern PWild :: Pattern
pattern PWild = PWild_ ()

pattern PUnit :: Pattern
pattern PUnit = PUnit_ ()

pattern PBool :: Bool -> Pattern
pattern PBool  b = PBool_ () b

pattern PTup  :: [Pattern] -> Pattern
pattern PTup lp = PTup_ () lp

pattern PInj  :: Side -> Pattern -> Pattern
pattern PInj s p = PInj_ () s p

pattern PNat  :: Integer -> Pattern
pattern PNat n = PNat_ () n

pattern PSucc :: Pattern -> Pattern
pattern PSucc p = PSucc_ () p

pattern PCons :: Pattern -> Pattern -> Pattern
pattern PCons  p1 p2 = PCons_ () p1 p2

pattern PList :: [Pattern] -> Pattern
pattern PList lp = PList_ () lp

{-# COMPLETE PVar, PWild, PUnit, PBool, PTup, PInj, PNat,
             PSucc, PCons, PList #-}


instance Alpha Link
instance Alpha Term
instance Alpha Binding
instance Alpha Guard
instance Alpha Pattern
instance Alpha Qual<|MERGE_RESOLUTION|>--- conflicted
+++ resolved
@@ -1,22 +1,3 @@
-<<<<<<< HEAD
-{-# LANGUAGE ConstraintKinds       #-}
-{-# LANGUAGE DataKinds             #-}
-{-# LANGUAGE DeriveFoldable        #-}
-{-# LANGUAGE DeriveFunctor         #-}
-{-# LANGUAGE DeriveGeneric         #-}
-{-# LANGUAGE DeriveTraversable     #-}
-{-# LANGUAGE EmptyCase             #-}
-{-# LANGUAGE FlexibleContexts      #-}
-{-# LANGUAGE FlexibleInstances     #-}
-{-# LANGUAGE GADTs                 #-}
-{-# LANGUAGE MultiParamTypeClasses #-}
-{-# LANGUAGE PatternSynonyms       #-}
-{-# LANGUAGE StandaloneDeriving    #-}
-{-# LANGUAGE TemplateHaskell       #-}
-{-# LANGUAGE TypeFamilies          #-}
-{-# LANGUAGE TypeOperators         #-}
-{-# LANGUAGE UndecidableInstances  #-}
-=======
 {-# LANGUAGE FlexibleContexts     #-}
 {-# LANGUAGE FlexibleInstances    #-}
 {-# LANGUAGE GADTs                #-}
@@ -24,7 +5,6 @@
 {-# LANGUAGE StandaloneDeriving   #-}
 {-# LANGUAGE TypeFamilies         #-}
 {-# LANGUAGE UndecidableInstances #-}
->>>>>>> 8dcb3932
 
 -----------------------------------------------------------------------------
 -- |
@@ -86,10 +66,8 @@
        , pattern QBind
        , pattern QGuard
 
-<<<<<<< HEAD
        , Container(..)
-=======
->>>>>>> 8dcb3932
+
        , Ellipsis(..)
 
          -- ** Case expressions and patterns
@@ -192,13 +170,8 @@
 type instance X_TBin UD = ()
 type instance X_TChain UD = ()
 type instance X_TTyop UD = ()
-<<<<<<< HEAD
 type instance X_TContainer UD = ()
 type instance X_TContainerComp UD = ()
-=======
-type instance X_TList UD = ()
-type instance X_TListComp UD = ()
->>>>>>> 8dcb3932
 type instance X_TAscr UD = ()
 type instance X_Term UD = ()
 type instance X_TTup UD = ()
@@ -262,21 +235,14 @@
 
 {-# COMPLETE TVar, TUn, TLet, TParens, TUnit, TBool, TNat, TRat,
              TAbs, TApp, TTup, TInj, TCase, TBin, TChain, TTyOp,
-<<<<<<< HEAD
              TContainer, TContainerComp, TAscr #-}
-=======
-             TList, TListComp, TAscr #-}
->>>>>>> 8dcb3932
 
 pattern TList :: [Term] -> Maybe (Ellipsis Term) -> Term
-pattern TList ts e = TContainer_ () CList ts e
-
-<<<<<<< HEAD
+pattern TList ts e = TContainer_ () ListContainer ts e
+
 pattern TListComp :: Bind (Telescope Qual) Term -> Term
-pattern TListComp x = TContainerComp_ () CList x
-
-=======
->>>>>>> 8dcb3932
+pattern TListComp x = TContainerComp_ () ListContainer x
+
 type Link = Link_ UD
 
 type instance X_TLink UD = ()
@@ -301,13 +267,7 @@
 
 type Binding = Binding_ UD
 
-<<<<<<< HEAD
-pattern Binding :: (Maybe Type) -> Name Term -> Embed Term -> Binding
-=======
-type Binding = Binding_ UD
-
 pattern Binding :: Maybe (Embed Sigma) -> Name Term -> Embed Term -> Binding
->>>>>>> 8dcb3932
 pattern Binding m b n = Binding_ m b n
 
 {-# COMPLETE Binding #-}
