--- conflicted
+++ resolved
@@ -1,7 +1,6 @@
 @url{ACM:2013,
       Author = {Association for Computing Machinery},
       Lastchecked = {August 18, 2016},
-<<<<<<< HEAD
       Title = {{Computer Science Curricula 2013: Curriculum Guidelines for Undergraduate Degree Programs in Computer Science}},
       Note = {Online: \url{http://www.acm.org/education/CS2013-final-report.pdf}}
 }
@@ -28,9 +27,6 @@
       Title = {diagrams},
       Note = {Online: \url{http://projects.haskell.org/diagrams/}}
 }
-=======
-      Title = {Computer Science 2013: Curriculum Guidelines for Undergraduate Programs in Computer Science has been completed and approved},
-      Note = {Online: \url{http://www.acm.org/education/CS2013-final-report.pdf}}}
 
 @phdthesis{Eades:2014b,
 	Author = {Harley D. Eades III},
@@ -154,4 +150,3 @@
  address = {New York, NY, USA},
  keywords = {Computing curriculum guidelines, LACS, liberal arts},
 } 
->>>>>>> 7850fad7
